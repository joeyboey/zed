--- conflicted
+++ resolved
@@ -102,7 +102,6 @@
         cx.subscribe(&workspace_handle, {
             move |workspace, _, event, cx| {
                 if let workspace::Event::PaneAdded(pane) = event {
-<<<<<<< HEAD
                     pane.update(cx, |pane, cx| {
                         pane.toolbar().update(cx, |toolbar, cx| {
                             let breadcrumbs = cx.build_view(|_| Breadcrumbs::new(workspace));
@@ -127,9 +126,8 @@
                             //     toolbar.add_item(syntax_tree_item, cx);
                         })
                     });
-=======
+
                     initialize_pane(workspace, pane, cx);
->>>>>>> b2a0c321
                 }
             }
         })
