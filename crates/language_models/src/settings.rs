use std::sync::Arc;

use collections::HashMap;
use gpui::App;
use settings::Settings;

use crate::provider::{
<<<<<<< HEAD
    self,
    anthropic::AnthropicSettings,
    anthropic_vertex::AnthropicVertexSettings,
    bedrock::AmazonBedrockSettings,
    cloud::{self, ZedDotDevSettings},
    deepseek::DeepSeekSettings,
    google::GoogleSettings,
    google_vertex::GoogleVertexSettings,
    lmstudio::LmStudioSettings,
    mistral::MistralSettings,
    ollama::OllamaSettings,
    open_ai::OpenAiSettings,
    open_ai_compatible::OpenAiCompatibleSettings,
    open_router::OpenRouterSettings,
    vercel::VercelSettings,
    x_ai::XAiSettings,
=======
    anthropic::AnthropicSettings, bedrock::AmazonBedrockSettings, cloud::ZedDotDevSettings,
    deepseek::DeepSeekSettings, google::GoogleSettings, lmstudio::LmStudioSettings,
    mistral::MistralSettings, ollama::OllamaSettings, open_ai::OpenAiSettings,
    open_ai_compatible::OpenAiCompatibleSettings, open_router::OpenRouterSettings,
    vercel::VercelSettings, x_ai::XAiSettings,
>>>>>>> 48e3349a
};

/// Initializes the language model settings.
pub fn init_settings(cx: &mut App) {
    AllLanguageModelSettings::register(cx);
}

pub struct AllLanguageModelSettings {
    pub anthropic: AnthropicSettings,
    pub bedrock: AmazonBedrockSettings,
    pub deepseek: DeepSeekSettings,
    pub google: GoogleSettings,
    pub google_vertex: GoogleVertexSettings,
    pub anthropic_vertex: AnthropicVertexSettings,
    pub lmstudio: LmStudioSettings,
    pub mistral: MistralSettings,
    pub ollama: OllamaSettings,
    pub open_router: OpenRouterSettings,
    pub openai: OpenAiSettings,
    pub openai_compatible: HashMap<Arc<str>, OpenAiCompatibleSettings>,
    pub vercel: VercelSettings,
    pub x_ai: XAiSettings,
    pub zed_dot_dev: ZedDotDevSettings,
}

<<<<<<< HEAD
#[derive(
    Default, Clone, Debug, Serialize, Deserialize, PartialEq, JsonSchema, SettingsUi, SettingsKey,
)]
#[settings_key(key = "language_models")]
pub struct AllLanguageModelSettingsContent {
    pub anthropic: Option<AnthropicSettingsContent>,
    pub bedrock: Option<AmazonBedrockSettingsContent>,
    pub deepseek: Option<DeepseekSettingsContent>,
    pub google: Option<GoogleSettingsContent>,
    pub google_vertex: Option<GoogleVertexSettingsContent>,
    pub anthropic_vertex: Option<AnthropicVertexSettingsContent>,
    pub lmstudio: Option<LmStudioSettingsContent>,
    pub mistral: Option<MistralSettingsContent>,
    pub ollama: Option<OllamaSettingsContent>,
    pub open_router: Option<OpenRouterSettingsContent>,
    pub openai: Option<OpenAiSettingsContent>,
    pub openai_compatible: Option<HashMap<Arc<str>, OpenAiCompatibleSettingsContent>>,
    pub vercel: Option<VercelSettingsContent>,
    pub x_ai: Option<XAiSettingsContent>,
    #[serde(rename = "zed.dev")]
    pub zed_dot_dev: Option<ZedDotDevSettingsContent>,
}

#[derive(Clone, Debug, Serialize, Deserialize, PartialEq, JsonSchema)]
pub struct AnthropicSettingsContent {
    pub api_url: Option<String>,
    pub available_models: Option<Vec<provider::anthropic::AvailableModel>>,
}

#[derive(Default, Clone, Debug, Serialize, Deserialize, PartialEq, JsonSchema)]
pub struct AmazonBedrockSettingsContent {
    available_models: Option<Vec<provider::bedrock::AvailableModel>>,
    endpoint_url: Option<String>,
    region: Option<String>,
    profile: Option<String>,
    authentication_method: Option<provider::bedrock::BedrockAuthMethod>,
}

#[derive(Default, Clone, Debug, Serialize, Deserialize, PartialEq, JsonSchema)]
pub struct OllamaSettingsContent {
    pub api_url: Option<String>,
    pub available_models: Option<Vec<provider::ollama::AvailableModel>>,
}

#[derive(Default, Clone, Debug, Serialize, Deserialize, PartialEq, JsonSchema)]
pub struct LmStudioSettingsContent {
    pub api_url: Option<String>,
    pub available_models: Option<Vec<provider::lmstudio::AvailableModel>>,
}

#[derive(Default, Clone, Debug, Serialize, Deserialize, PartialEq, JsonSchema)]
pub struct DeepseekSettingsContent {
    pub api_url: Option<String>,
    pub available_models: Option<Vec<provider::deepseek::AvailableModel>>,
}

#[derive(Default, Clone, Debug, Serialize, Deserialize, PartialEq, JsonSchema)]
pub struct MistralSettingsContent {
    pub api_url: Option<String>,
    pub available_models: Option<Vec<provider::mistral::AvailableModel>>,
}

#[derive(Clone, Debug, Serialize, Deserialize, PartialEq, JsonSchema)]
pub struct OpenAiSettingsContent {
    pub api_url: Option<String>,
    pub available_models: Option<Vec<provider::open_ai::AvailableModel>>,
}

#[derive(Clone, Debug, Serialize, Deserialize, PartialEq, JsonSchema)]
pub struct OpenAiCompatibleSettingsContent {
    pub api_url: String,
    pub available_models: Vec<provider::open_ai_compatible::AvailableModel>,
}

#[derive(Default, Clone, Debug, Serialize, Deserialize, PartialEq, JsonSchema)]
pub struct VercelSettingsContent {
    pub api_url: Option<String>,
    pub available_models: Option<Vec<provider::vercel::AvailableModel>>,
}

#[derive(Default, Clone, Debug, Serialize, Deserialize, PartialEq, JsonSchema)]
pub struct GoogleSettingsContent {
    pub api_url: Option<String>,
    pub available_models: Option<Vec<provider::google::AvailableModel>>,
}

#[derive(Default, Clone, Debug, Serialize, Deserialize, PartialEq, JsonSchema)]
pub struct GoogleVertexSettingsContent {
    pub api_url: Option<String>,
    pub project_id: Option<String>,  // ADDED
    pub location_id: Option<String>, // ADDED
    pub available_models: Option<Vec<provider::google_vertex::AvailableModel>>,
}

#[derive(Default, Clone, Debug, Serialize, Deserialize, PartialEq, JsonSchema)]
pub struct AnthropicVertexSettingsContent {
    pub api_url: Option<String>,
    pub project_id: Option<String>,  // ADDED
    pub location_id: Option<String>, // ADDED
    pub available_models: Option<Vec<provider::anthropic_vertex::AvailableModel>>,
}

#[derive(Default, Clone, Debug, Serialize, Deserialize, PartialEq, JsonSchema)]
pub struct XAiSettingsContent {
    pub api_url: Option<String>,
    pub available_models: Option<Vec<provider::x_ai::AvailableModel>>,
}

#[derive(Default, Clone, Debug, Serialize, Deserialize, PartialEq, JsonSchema)]
pub struct ZedDotDevSettingsContent {
    available_models: Option<Vec<cloud::AvailableModel>>,
}

#[derive(Default, Clone, Debug, Serialize, Deserialize, PartialEq, JsonSchema)]
pub struct OpenRouterSettingsContent {
    pub api_url: Option<String>,
    pub available_models: Option<Vec<provider::open_router::AvailableModel>>,
}

=======
>>>>>>> 48e3349a
impl settings::Settings for AllLanguageModelSettings {
    const PRESERVED_KEYS: Option<&'static [&'static str]> = Some(&["version"]);

    fn from_settings(content: &settings::SettingsContent) -> Self {
        let language_models = content.language_models.clone().unwrap();
        let anthropic = language_models.anthropic.unwrap();
        let bedrock = language_models.bedrock.unwrap();
        let deepseek = language_models.deepseek.unwrap();
        let google = language_models.google.unwrap();
        let lmstudio = language_models.lmstudio.unwrap();
        let mistral = language_models.mistral.unwrap();
        let ollama = language_models.ollama.unwrap();
        let open_router = language_models.open_router.unwrap();
        let openai = language_models.openai.unwrap();
        let openai_compatible = language_models.openai_compatible.unwrap();
        let vercel = language_models.vercel.unwrap();
        let x_ai = language_models.x_ai.unwrap();
        let zed_dot_dev = language_models.zed_dot_dev.unwrap();
        Self {
            anthropic: AnthropicSettings {
                api_url: anthropic.api_url.unwrap(),
                available_models: anthropic.available_models.unwrap_or_default(),
            },
            bedrock: AmazonBedrockSettings {
                available_models: bedrock.available_models.unwrap_or_default(),
                region: bedrock.region,
                endpoint: bedrock.endpoint_url, // todo(should be api_url)
                profile_name: bedrock.profile,
                role_arn: None, // todo(was never a setting for this...)
                authentication_method: bedrock.authentication_method.map(Into::into),
            },
            deepseek: DeepSeekSettings {
                api_url: deepseek.api_url.unwrap(),
                available_models: deepseek.available_models.unwrap_or_default(),
            },
            google: GoogleSettings {
                api_url: google.api_url.unwrap(),
                available_models: google.available_models.unwrap_or_default(),
            },
            lmstudio: LmStudioSettings {
                api_url: lmstudio.api_url.unwrap(),
                available_models: lmstudio.available_models.unwrap_or_default(),
            },
            mistral: MistralSettings {
                api_url: mistral.api_url.unwrap(),
                available_models: mistral.available_models.unwrap_or_default(),
            },
            ollama: OllamaSettings {
                api_url: ollama.api_url.unwrap(),
                available_models: ollama.available_models.unwrap_or_default(),
            },
            open_router: OpenRouterSettings {
                api_url: open_router.api_url.unwrap(),
                available_models: open_router.available_models.unwrap_or_default(),
            },
            openai: OpenAiSettings {
                api_url: openai.api_url.unwrap(),
                available_models: openai.available_models.unwrap_or_default(),
            },
            openai_compatible: openai_compatible
                .into_iter()
                .map(|(key, value)| {
                    (
                        key,
                        OpenAiCompatibleSettings {
                            api_url: value.api_url,
                            available_models: value.available_models,
                        },
<<<<<<< HEAD
                    );
                }
            }

            // Vercel
            let vercel = value.vercel.clone();
            merge(
                &mut settings.vercel.api_url,
                vercel.as_ref().and_then(|s| s.api_url.clone()),
            );
            merge(
                &mut settings.vercel.available_models,
                vercel.as_ref().and_then(|s| s.available_models.clone()),
            );

            // XAI
            let x_ai = value.x_ai.clone();
            merge(
                &mut settings.x_ai.api_url,
                x_ai.as_ref().and_then(|s| s.api_url.clone()),
            );
            merge(
                &mut settings.x_ai.available_models,
                x_ai.as_ref().and_then(|s| s.available_models.clone()),
            );

            // ZedDotDev
            merge(
                &mut settings.zed_dot_dev.available_models,
                value
                    .zed_dot_dev
                    .as_ref()
                    .and_then(|s| s.available_models.clone()),
            );
            merge(
                &mut settings.google.api_url,
                value.google.as_ref().and_then(|s| s.api_url.clone()),
            );
            merge(
                &mut settings.google.available_models,
                value
                    .google
                    .as_ref()
                    .and_then(|s| s.available_models.clone()),
            );

            // Mistral
            let mistral = value.mistral.clone();
            merge(
                &mut settings.mistral.api_url,
                mistral.as_ref().and_then(|s| s.api_url.clone()),
            );
            merge(
                &mut settings.mistral.available_models,
                mistral.as_ref().and_then(|s| s.available_models.clone()),
            );

            // OpenRouter
            let open_router = value.open_router.clone();
            merge(
                &mut settings.open_router.api_url,
                open_router.as_ref().and_then(|s| s.api_url.clone()),
            );
            merge(
                &mut settings.open_router.available_models,
                open_router
                    .as_ref()
                    .and_then(|s| s.available_models.clone()),
            );

            // Google Vertex AI
            merge(
                &mut settings.google_vertex.api_url,
                value.google_vertex.as_ref().and_then(|s| s.api_url.clone()),
            );
            merge(
                &mut settings.google_vertex.project_id,
                value
                    .google_vertex
                    .as_ref()
                    .and_then(|s| s.project_id.clone()),
            );
            merge(
                &mut settings.google_vertex.location_id,
                value
                    .google_vertex
                    .as_ref()
                    .and_then(|s| s.location_id.clone()),
            );

            // Anthropic Vertex AI
            merge(
                &mut settings.anthropic_vertex.api_url,
                value
                    .anthropic_vertex
                    .as_ref()
                    .and_then(|s| s.api_url.clone()),
            );
            merge(
                &mut settings.anthropic_vertex.project_id,
                value
                    .anthropic_vertex
                    .as_ref()
                    .and_then(|s| s.project_id.clone()),
            );
            merge(
                &mut settings.anthropic_vertex.location_id,
                value
                    .anthropic_vertex
                    .as_ref()
                    .and_then(|s| s.location_id.clone()),
            );
=======
                    )
                })
                .collect(),
            vercel: VercelSettings {
                api_url: vercel.api_url.unwrap(),
                available_models: vercel.available_models.unwrap_or_default(),
            },
            x_ai: XAiSettings {
                api_url: x_ai.api_url.unwrap(),
                available_models: x_ai.available_models.unwrap_or_default(),
            },
            zed_dot_dev: ZedDotDevSettings {
                available_models: zed_dot_dev.available_models.unwrap_or_default(),
            },
>>>>>>> 48e3349a
        }
    }
}<|MERGE_RESOLUTION|>--- conflicted
+++ resolved
@@ -5,7 +5,6 @@
 use settings::Settings;
 
 use crate::provider::{
-<<<<<<< HEAD
     self,
     anthropic::AnthropicSettings,
     anthropic_vertex::AnthropicVertexSettings,
@@ -22,13 +21,6 @@
     open_router::OpenRouterSettings,
     vercel::VercelSettings,
     x_ai::XAiSettings,
-=======
-    anthropic::AnthropicSettings, bedrock::AmazonBedrockSettings, cloud::ZedDotDevSettings,
-    deepseek::DeepSeekSettings, google::GoogleSettings, lmstudio::LmStudioSettings,
-    mistral::MistralSettings, ollama::OllamaSettings, open_ai::OpenAiSettings,
-    open_ai_compatible::OpenAiCompatibleSettings, open_router::OpenRouterSettings,
-    vercel::VercelSettings, x_ai::XAiSettings,
->>>>>>> 48e3349a
 };
 
 /// Initializes the language model settings.
@@ -54,134 +46,14 @@
     pub zed_dot_dev: ZedDotDevSettings,
 }
 
-<<<<<<< HEAD
-#[derive(
-    Default, Clone, Debug, Serialize, Deserialize, PartialEq, JsonSchema, SettingsUi, SettingsKey,
-)]
-#[settings_key(key = "language_models")]
-pub struct AllLanguageModelSettingsContent {
-    pub anthropic: Option<AnthropicSettingsContent>,
-    pub bedrock: Option<AmazonBedrockSettingsContent>,
-    pub deepseek: Option<DeepseekSettingsContent>,
-    pub google: Option<GoogleSettingsContent>,
-    pub google_vertex: Option<GoogleVertexSettingsContent>,
-    pub anthropic_vertex: Option<AnthropicVertexSettingsContent>,
-    pub lmstudio: Option<LmStudioSettingsContent>,
-    pub mistral: Option<MistralSettingsContent>,
-    pub ollama: Option<OllamaSettingsContent>,
-    pub open_router: Option<OpenRouterSettingsContent>,
-    pub openai: Option<OpenAiSettingsContent>,
-    pub openai_compatible: Option<HashMap<Arc<str>, OpenAiCompatibleSettingsContent>>,
-    pub vercel: Option<VercelSettingsContent>,
-    pub x_ai: Option<XAiSettingsContent>,
-    #[serde(rename = "zed.dev")]
-    pub zed_dot_dev: Option<ZedDotDevSettingsContent>,
-}
-
-#[derive(Clone, Debug, Serialize, Deserialize, PartialEq, JsonSchema)]
-pub struct AnthropicSettingsContent {
-    pub api_url: Option<String>,
-    pub available_models: Option<Vec<provider::anthropic::AvailableModel>>,
-}
-
-#[derive(Default, Clone, Debug, Serialize, Deserialize, PartialEq, JsonSchema)]
-pub struct AmazonBedrockSettingsContent {
-    available_models: Option<Vec<provider::bedrock::AvailableModel>>,
-    endpoint_url: Option<String>,
-    region: Option<String>,
-    profile: Option<String>,
-    authentication_method: Option<provider::bedrock::BedrockAuthMethod>,
-}
-
-#[derive(Default, Clone, Debug, Serialize, Deserialize, PartialEq, JsonSchema)]
-pub struct OllamaSettingsContent {
-    pub api_url: Option<String>,
-    pub available_models: Option<Vec<provider::ollama::AvailableModel>>,
-}
-
-#[derive(Default, Clone, Debug, Serialize, Deserialize, PartialEq, JsonSchema)]
-pub struct LmStudioSettingsContent {
-    pub api_url: Option<String>,
-    pub available_models: Option<Vec<provider::lmstudio::AvailableModel>>,
-}
-
-#[derive(Default, Clone, Debug, Serialize, Deserialize, PartialEq, JsonSchema)]
-pub struct DeepseekSettingsContent {
-    pub api_url: Option<String>,
-    pub available_models: Option<Vec<provider::deepseek::AvailableModel>>,
-}
-
-#[derive(Default, Clone, Debug, Serialize, Deserialize, PartialEq, JsonSchema)]
-pub struct MistralSettingsContent {
-    pub api_url: Option<String>,
-    pub available_models: Option<Vec<provider::mistral::AvailableModel>>,
-}
-
-#[derive(Clone, Debug, Serialize, Deserialize, PartialEq, JsonSchema)]
-pub struct OpenAiSettingsContent {
-    pub api_url: Option<String>,
-    pub available_models: Option<Vec<provider::open_ai::AvailableModel>>,
-}
-
-#[derive(Clone, Debug, Serialize, Deserialize, PartialEq, JsonSchema)]
-pub struct OpenAiCompatibleSettingsContent {
-    pub api_url: String,
-    pub available_models: Vec<provider::open_ai_compatible::AvailableModel>,
-}
-
-#[derive(Default, Clone, Debug, Serialize, Deserialize, PartialEq, JsonSchema)]
-pub struct VercelSettingsContent {
-    pub api_url: Option<String>,
-    pub available_models: Option<Vec<provider::vercel::AvailableModel>>,
-}
-
-#[derive(Default, Clone, Debug, Serialize, Deserialize, PartialEq, JsonSchema)]
-pub struct GoogleSettingsContent {
-    pub api_url: Option<String>,
-    pub available_models: Option<Vec<provider::google::AvailableModel>>,
-}
-
-#[derive(Default, Clone, Debug, Serialize, Deserialize, PartialEq, JsonSchema)]
-pub struct GoogleVertexSettingsContent {
-    pub api_url: Option<String>,
-    pub project_id: Option<String>,  // ADDED
-    pub location_id: Option<String>, // ADDED
-    pub available_models: Option<Vec<provider::google_vertex::AvailableModel>>,
-}
-
-#[derive(Default, Clone, Debug, Serialize, Deserialize, PartialEq, JsonSchema)]
-pub struct AnthropicVertexSettingsContent {
-    pub api_url: Option<String>,
-    pub project_id: Option<String>,  // ADDED
-    pub location_id: Option<String>, // ADDED
-    pub available_models: Option<Vec<provider::anthropic_vertex::AvailableModel>>,
-}
-
-#[derive(Default, Clone, Debug, Serialize, Deserialize, PartialEq, JsonSchema)]
-pub struct XAiSettingsContent {
-    pub api_url: Option<String>,
-    pub available_models: Option<Vec<provider::x_ai::AvailableModel>>,
-}
-
-#[derive(Default, Clone, Debug, Serialize, Deserialize, PartialEq, JsonSchema)]
-pub struct ZedDotDevSettingsContent {
-    available_models: Option<Vec<cloud::AvailableModel>>,
-}
-
-#[derive(Default, Clone, Debug, Serialize, Deserialize, PartialEq, JsonSchema)]
-pub struct OpenRouterSettingsContent {
-    pub api_url: Option<String>,
-    pub available_models: Option<Vec<provider::open_router::AvailableModel>>,
-}
-
-=======
->>>>>>> 48e3349a
 impl settings::Settings for AllLanguageModelSettings {
     const PRESERVED_KEYS: Option<&'static [&'static str]> = Some(&["version"]);
 
     fn from_settings(content: &settings::SettingsContent) -> Self {
         let language_models = content.language_models.clone().unwrap();
         let anthropic = language_models.anthropic.unwrap();
+        let google_vertex: language_models.google_vertex.unwrap();
+        let anthropic_vertex: language_models.anthropic_vertex.unwrap();
         let bedrock = language_models.bedrock.unwrap();
         let deepseek = language_models.deepseek.unwrap();
         let google = language_models.google.unwrap();
@@ -215,6 +87,18 @@
                 api_url: google.api_url.unwrap(),
                 available_models: google.available_models.unwrap_or_default(),
             },
+            google_vertex: GoogleVertexSettings {
+                api_url: google.api_url.unwrap(),
+                project_id: google_vertex.project_id,
+                location_id: google_vertex.location_id,
+                available_models: google_vertex.available_models.unwrap_or_default(),
+            },
+            anthropic_vertex: AnthropicVertexSettings {
+                api_url: google.api_url.unwrap(),
+                project_id: anthropic_vertex.project_id,
+                location_id: anthropic_vertex.location_id,
+                available_models: anthropic_vertex.available_models.unwrap_or_default(),
+            },
             lmstudio: LmStudioSettings {
                 api_url: lmstudio.api_url.unwrap(),
                 available_models: lmstudio.available_models.unwrap_or_default(),
@@ -244,120 +128,6 @@
                             api_url: value.api_url,
                             available_models: value.available_models,
                         },
-<<<<<<< HEAD
-                    );
-                }
-            }
-
-            // Vercel
-            let vercel = value.vercel.clone();
-            merge(
-                &mut settings.vercel.api_url,
-                vercel.as_ref().and_then(|s| s.api_url.clone()),
-            );
-            merge(
-                &mut settings.vercel.available_models,
-                vercel.as_ref().and_then(|s| s.available_models.clone()),
-            );
-
-            // XAI
-            let x_ai = value.x_ai.clone();
-            merge(
-                &mut settings.x_ai.api_url,
-                x_ai.as_ref().and_then(|s| s.api_url.clone()),
-            );
-            merge(
-                &mut settings.x_ai.available_models,
-                x_ai.as_ref().and_then(|s| s.available_models.clone()),
-            );
-
-            // ZedDotDev
-            merge(
-                &mut settings.zed_dot_dev.available_models,
-                value
-                    .zed_dot_dev
-                    .as_ref()
-                    .and_then(|s| s.available_models.clone()),
-            );
-            merge(
-                &mut settings.google.api_url,
-                value.google.as_ref().and_then(|s| s.api_url.clone()),
-            );
-            merge(
-                &mut settings.google.available_models,
-                value
-                    .google
-                    .as_ref()
-                    .and_then(|s| s.available_models.clone()),
-            );
-
-            // Mistral
-            let mistral = value.mistral.clone();
-            merge(
-                &mut settings.mistral.api_url,
-                mistral.as_ref().and_then(|s| s.api_url.clone()),
-            );
-            merge(
-                &mut settings.mistral.available_models,
-                mistral.as_ref().and_then(|s| s.available_models.clone()),
-            );
-
-            // OpenRouter
-            let open_router = value.open_router.clone();
-            merge(
-                &mut settings.open_router.api_url,
-                open_router.as_ref().and_then(|s| s.api_url.clone()),
-            );
-            merge(
-                &mut settings.open_router.available_models,
-                open_router
-                    .as_ref()
-                    .and_then(|s| s.available_models.clone()),
-            );
-
-            // Google Vertex AI
-            merge(
-                &mut settings.google_vertex.api_url,
-                value.google_vertex.as_ref().and_then(|s| s.api_url.clone()),
-            );
-            merge(
-                &mut settings.google_vertex.project_id,
-                value
-                    .google_vertex
-                    .as_ref()
-                    .and_then(|s| s.project_id.clone()),
-            );
-            merge(
-                &mut settings.google_vertex.location_id,
-                value
-                    .google_vertex
-                    .as_ref()
-                    .and_then(|s| s.location_id.clone()),
-            );
-
-            // Anthropic Vertex AI
-            merge(
-                &mut settings.anthropic_vertex.api_url,
-                value
-                    .anthropic_vertex
-                    .as_ref()
-                    .and_then(|s| s.api_url.clone()),
-            );
-            merge(
-                &mut settings.anthropic_vertex.project_id,
-                value
-                    .anthropic_vertex
-                    .as_ref()
-                    .and_then(|s| s.project_id.clone()),
-            );
-            merge(
-                &mut settings.anthropic_vertex.location_id,
-                value
-                    .anthropic_vertex
-                    .as_ref()
-                    .and_then(|s| s.location_id.clone()),
-            );
-=======
                     )
                 })
                 .collect(),
@@ -372,7 +142,6 @@
             zed_dot_dev: ZedDotDevSettings {
                 available_models: zed_dot_dev.available_models.unwrap_or_default(),
             },
->>>>>>> 48e3349a
         }
     }
 }